--- conflicted
+++ resolved
@@ -6,14 +6,9 @@
         enum_property::EnumProperty,
         field_path_property::{FieldPath, FieldPathProperty},
         int_property::{
-<<<<<<< HEAD
-            ByteProperty, BytePropertyValue, DoubleProperty, FloatProperty, Int16Property,
-            Int64Property, Int8Property, IntProperty, UInt16Property, UInt32Property,
-            UInt64Property,
-=======
-            BoolProperty, DoubleProperty, FloatProperty, Int16Property, Int64Property, IntProperty,
-            UInt16Property, UInt32Property, UInt64Property,
->>>>>>> eaa21241
+            BoolProperty, ByteProperty, BytePropertyValue, DoubleProperty, FloatProperty,
+            Int16Property, Int64Property, Int8Property, IntProperty, UInt16Property,
+            UInt32Property, UInt64Property,
         },
         map_property::MapProperty,
         name_property::NameProperty,
